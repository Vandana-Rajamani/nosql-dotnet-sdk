# Change Log

All notable changes to this project will be documented in this file.

The format is based on [Keep a Changelog](http://keepachangelog.com/).

## [Unpublished]

**Added**

* SetVariable methods in PreparedStatement to set bind variables by name and
by position in the query string.
* Support for rate limiting.
* Support for proxy V3 protocol including features such as on-demand tables,
durability and new result fields for row modification time.

<<<<<<< HEAD
**Changed**

* Changed timeout handling for "with completion" table DDL and admin
operations to ensure that errors that are not related to completion of the
operation on the server side do not result in long waits.  Also, ensure that
elapsed time is reflected in subsequent HTTP request timeouts when the
operation is retried by the retry handler.
* Changed hash functions for DoubleValue and NumberValue to make sure that if
the values of different types are equal (as in Equals), they hash to the same
value.
* Allow values of type Number to be read as double if they are too large to
fit into into decimal.
* Changed SortIterator to use stable sort to be consistent across platform
SDKs.

**Fixed**

* Fixed erroneous min-max comparison in group iterator.
* Fixed erroneous returned result in group iterator when no aggregates are
present.
* Fixed unhandled exception in hash function for NumberValue.
=======
* Added new regions for cloud service: mad, lin, cdg, qro, mtz, vcp, brs, ukb.
>>>>>>> c80c609e

## [5.1.3]

**Added**

* Added new regions for cloud service: jnb, wga, sin, mrs, arn, mct, auh.

**Fixed**

* Fixed a bug in IAMAuthorizationProvider where local time was used instead of
universal time to determine the validity of the signature causing the
connection to fail in some time zones.

## [5.1.2]

This is the initial release of Oracle NoSQL SDK for .NET.<|MERGE_RESOLUTION|>--- conflicted
+++ resolved
@@ -13,8 +13,8 @@
 * Support for rate limiting.
 * Support for proxy V3 protocol including features such as on-demand tables,
 durability and new result fields for row modification time.
+* Added new regions for cloud service: mad, lin, cdg, qro, mtz, vcp, brs, ukb.
 
-<<<<<<< HEAD
 **Changed**
 
 * Changed timeout handling for "with completion" table DDL and admin
@@ -36,9 +36,6 @@
 * Fixed erroneous returned result in group iterator when no aggregates are
 present.
 * Fixed unhandled exception in hash function for NumberValue.
-=======
-* Added new regions for cloud service: mad, lin, cdg, qro, mtz, vcp, brs, ukb.
->>>>>>> c80c609e
 
 ## [5.1.3]
 
